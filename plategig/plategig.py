import pandas as pd
import numpy as np
import matplotlib.pyplot as plt
import json
import math
import warnings
<<<<<<< HEAD
import matplotlib.pyplot as plt
import numpy as np
import multiprocessing as mp
from functools import partial
from scipy.optimize import least_squares
from scipy.optimize import fsolve
=======
from scipy.optimize import least_squares, fsolve
import multiprocessing as mp
from functools import partial
from sklearn.base import BaseEstimator
from sklearn.utils import check_random_state
from tqdm import tqdm
>>>>>>> 3252f590

warnings.filterwarnings('ignore', category=RuntimeWarning)
warnings.filterwarnings('ignore', category=FutureWarning)

def log_logistic_3pl(params, x):
    """3-parameter logistic function for dose-response curves"""
    ec50, hill_slope, max_growth = params
    return max_growth / (1 + (x / ec50)**hill_slope)

def log_logistic_3pl_solve(y_target, params, x_guess):
    """Solve for x given y in 3-parameter logistic function"""
    return fsolve(lambda x: log_logistic_3pl(params, x) - y_target, x0=x_guess)


class ufpf:
    """UFPF class for reading and processing plate format Excel files"""
    
    def __init__(self, path, timepoint_in_sheetnames=False):
        self.path = path
        self.number_of_plates = None
        self.plate_info = None
        self.OD = None
        self.read_data(timepoint_in_sheetnames)
    
    def read_data(self, timepoint_in_sheetnames=False):
        """Read data from Excel file with plate format"""
        # Get the number of sheets in the excel file
        self.number_of_plates = len(pd.ExcelFile(self.path).sheet_names)
        
        # For loop over each sheet read them into a dataframe
        for sheet_id, sheet_name in enumerate(pd.ExcelFile(self.path).sheet_names):
            # Read as-is
            raw = pd.read_excel(self.path, sheet_name=sheet_name, header=None)

            # Locate 96-well plate formatted entries in the excel sheet
            plate_entries = []
            for ix, row in raw.iterrows():
                if np.all(np.array(row.values[1:13]) == np.arange(1,13)):
                        plate_entries.append(ix)

            # 1. Collect OD values
            od_wide = raw.iloc[plate_entries[0]+1:plate_entries[0]+9, 1:13]
            od_wide['Row'] = np.arange(1,9)
            od_long = od_wide.melt(id_vars=['Row'], var_name='Column', value_name='OD')
            od_long['Plate_ID'] = sheet_id
            well_rows = {1:'A', 2:'B', 3:'C', 4:'D', 5:'E', 6:'F', 7:'G', 8:'H'}
            od_long['Well'] = od_long['Row'].map(well_rows) + od_long['Column'].astype(str)

            # 2. Collect plate info
            infos = dict()
            for block_name, block_id in zip(['Antibiotic', 'Dose', 'Strain'], range(1,4)):
                info_wide = raw.iloc[plate_entries[block_id]+1:plate_entries[block_id]+9, 1:13]
                info_wide['Row'] = np.arange(1,9)
                info_long = info_wide.melt(id_vars=['Row'], var_name='Column', value_name=block_name)
                info_long['Plate_ID'] = sheet_id
                well_rows = {1:'A', 2:'B', 3:'C', 4:'D', 5:'E', 6:'F', 7:'G', 8:'H'}
                info_long['Well'] = info_long['Row'].map(well_rows) + info_long['Column'].astype(str)
                infos[block_name] = info_long
  
            # 3. Merge all plate info into single table
            plate_info = pd.merge(infos['Antibiotic'],infos['Dose'], on=['Plate_ID', 'Well', 'Row', 'Column'])
            plate_info = pd.merge(plate_info, infos['Strain'], on=['Plate_ID', 'Well', 'Row', 'Column'])
            
            # If there is timepoint data provided in sheetnames, append this to strain names
            if timepoint_in_sheetnames:
                plate_info['Strain'] = plate_info['Strain'].astype(str) + '_' + sheet_name.split('_')[-1]
                plate_info.loc[plate_info['Strain'].str.contains('nan'), 'Strain'] = 'nan'

            # 4. Stack all plates into one table
            if self.plate_info is None:
                self.plate_info = plate_info
            else:
                self.plate_info = pd.concat([self.plate_info, plate_info])
            
            if self.OD is None:
                self.OD = od_long
            else:
                self.OD = pd.concat([self.OD, od_long])

class static:
    """Simplified dose-response analysis class"""
    
    @staticmethod
    def residuals(params, x, y):
        """Residuals function for curve fitting"""
        return y - log_logistic_3pl(params, x)
    
    @staticmethod
    def fit_model(x_data, y_data, p0):
        """Fit 3-parameter logistic model using standard least squares"""
        return least_squares(static.residuals, p0, args=(x_data, y_data), 
                           method='dogbox', loss='soft_l1')
    
    @staticmethod
    def ransac_fit_3pl(x_data, y_data, p0, residual_threshold=None, max_trials=100, 
                       min_samples=None, random_state=None):
        """
        RANSAC fitting for 3-parameter logistic model
        
        Args:
            x_data: Independent variable data
            y_data: Dependent variable data  
            p0: Initial parameter guess [ec50, hill_slope, max_growth]
            residual_threshold: Threshold for determining inliers (auto if None)
            max_trials: Maximum RANSAC iterations
            min_samples: Minimum samples for fitting (auto if None)
            random_state: Random seed
        
        Returns:
            dict with 'params', 'inlier_mask', 'n_trials_' keys
        """
        x_data = np.asarray(x_data)
        y_data = np.asarray(y_data)
        n_samples = len(x_data)
        
        if n_samples < 4:
            # Fall back to standard fitting for small datasets
            try:
                result = static.fit_model(x_data, y_data, p0)
                return {
                    'params': result.x,
                    'inlier_mask': np.ones(n_samples, dtype=bool),
                    'n_trials_': 1
                }
            except:
                return None
        
        # Set defaults
        if min_samples is None:
            min_samples = max(4, int(0.6 * n_samples))  # At least 4, up to 60% of data
        if residual_threshold is None:
            residual_threshold = np.std(y_data) * 0.5  # Adaptive threshold
        
        random_state = check_random_state(random_state)
        
        best_inlier_count = 0
        best_params = None
        best_inlier_mask = None
        
        for trial in range(max_trials):
            # Randomly sample minimum number of points
            sample_indices = random_state.choice(n_samples, size=min_samples, replace=False)
            x_sample = x_data[sample_indices]
            y_sample = y_data[sample_indices]
            
            try:
                # Fit model to subset
                result = static.fit_model(x_sample, y_sample, p0)
                
                # Calculate residuals for all data points
                y_pred = log_logistic_3pl(result.x, x_data)
                residuals = np.abs(y_data - y_pred)
                
                # Determine inliers
                inlier_mask = residuals <= residual_threshold
                inlier_count = np.sum(inlier_mask)
                
                # Keep best model (most inliers)
                if inlier_count > best_inlier_count:
                    best_inlier_count = inlier_count
                    best_params = result.x
                    best_inlier_mask = inlier_mask
                    
            except:
                continue
        
        if best_params is None:
            # Fall back to standard fitting
            try:
                result = static.fit_model(x_data, y_data, p0)
                return {
                    'params': result.x,
                    'inlier_mask': np.ones(n_samples, dtype=bool),
                    'n_trials_': max_trials
                }
            except:
                return None
        
        # Refit using all inliers for final model
        try:
            x_inliers = x_data[best_inlier_mask]
            y_inliers = y_data[best_inlier_mask]
            final_result = static.fit_model(x_inliers, y_inliers, best_params)
            best_params = final_result.x
        except:
            pass  # Use RANSAC result if refit fails
        
        return {
            'params': best_params,
            'inlier_mask': best_inlier_mask,
            'n_trials_': trial + 1
        }
    
    @staticmethod
    def bootstrap_resample(x_data, y_data, p0, seed, mic_percentage=0.05, use_ransac=True):
        """Bootstrap resampling for confidence intervals"""
        np.random.seed(seed)
        
        # Resample the full curve (all data points with replacement)
        n_samples = len(x_data)
        resampled_indices = np.random.choice(n_samples, size=n_samples, replace=True)
        
        x_resampled = x_data[resampled_indices]
        y_resampled = y_data[resampled_indices]
        
        try:
            if use_ransac:
                ransac_result = static.ransac_fit_3pl(x_resampled, y_resampled, p0, random_state=seed)
                if ransac_result is None:
                    return np.nan, np.nan, np.nan, np.nan
                ic50, hill_coeff, max_growth = ransac_result['params']
            else:
                optimizer = static.fit_model(x_resampled, y_resampled, p0)
                ic50, hill_coeff, max_growth = optimizer.x
            
            mic = log_logistic_3pl_solve(mic_percentage * max_growth, [ic50, hill_coeff, max_growth], ic50)[0]
            return ic50, hill_coeff, mic, max_growth
        except:
            return np.nan, np.nan, np.nan, np.nan
    
    @staticmethod
    def prepare_dose_response_data(df_analysis, strain, antibiotic, replicate=""):
        """Prepare dose-response data for analysis"""
        # Filter data
        data = df_analysis[
            ((df_analysis['Antibiotic'] == antibiotic) |
             (df_analysis['Antibiotic'].str.lower() == 'cells only')) &
            (df_analysis['Strain'] == strain)
        ]
        
        if replicate:
            data = data[data['Replicate'] == replicate]
        
        # Handle zero doses
        nonzero_min = data['Dose'][data['Dose'] > 0].min()
        log_min_dose = nonzero_min / 10 if not pd.isna(nonzero_min) else 0.01
        data = data.copy()
        data.loc[data['Dose'] == 0, 'Dose'] = log_min_dose
        data.loc[data['Dose'] < nonzero_min, 'Dose'] = nonzero_min
        
        return data
    
    @staticmethod
    def calculate_ic50_mic(df_analysis, antibiotic, strain, mic_percentage=0.05, 
                          n_bootstrap=100, threads=16, use_ransac=True):
        """Calculate IC50 and MIC with confidence intervals"""
        
        dose_response_data = static.prepare_dose_response_data(
            df_analysis, strain, antibiotic)
        
        if dose_response_data.empty:
            return static._create_fail_result()
        
        x_data = dose_response_data['Dose'].to_numpy().astype(float)
        y_data = dose_response_data['OD_final'].to_numpy().astype(float)
        
        try:
            # Initial parameter guess: [ec50, hill_slope, max_growth]
            max_growth_guess = dose_response_data.loc[
                dose_response_data['Dose'] == dose_response_data['Dose'].min(), 
                'OD_final'].median()
            p0 = [np.exp((np.log(np.min(x_data)) + np.log(np.max(x_data))) / 2), 1, max_growth_guess]
            
            # Fit model using RANSAC for robustness to outliers
            if use_ransac:
                ransac_result = static.ransac_fit_3pl(x_data, y_data, p0, random_state=42)
                if ransac_result is None:
                    return static._create_fail_result("RANSAC fitting failed")
                ic50, hill_coeff, max_growth = ransac_result['params']
                inlier_mask = ransac_result['inlier_mask']
            else:
                optimizer = static.fit_model(x_data, y_data, p0)
                ic50, hill_coeff, max_growth = optimizer.x
                inlier_mask = np.ones(len(x_data), dtype=bool)
            
            # Bootstrap for confidence intervals
            with mp.Pool(processes=threads) as pool:
                results = pool.starmap(
                    partial(static.bootstrap_resample, mic_percentage=mic_percentage, use_ransac=use_ransac),
                    [(x_data, y_data, p0, seed) for seed in range(n_bootstrap)]
                )
            
            # Process bootstrap results
            ic50_bootstrap = [r[0] for r in results if not np.isnan(r[0])]
            hill_bootstrap = [r[1] for r in results if not np.isnan(r[1])]
            mic_bootstrap = [r[2] for r in results if not np.isnan(r[2])]
            
            if not ic50_bootstrap:
                return static._create_fail_result()
            
            # Calculate confidence intervals
            ic50_ci = np.percentile(ic50_bootstrap, [2.5, 97.5])
            mic_ci = np.percentile(mic_bootstrap, [2.5, 97.5])
            
            # Generate fit curve
            x_fit = np.logspace(np.log10(x_data.min()/2), np.log10(x_data.max()*2), 100)
            params = [ic50, hill_coeff, max_growth]
            y_fit = log_logistic_3pl(params, x_fit)
            
            # Calculate MIC
            mic = log_logistic_3pl_solve(mic_percentage * max_growth, params, ic50)[0]
            
            result_dict = {
                'Status': 'PASS',
                'IC50': ic50,
                'MIC': mic,
                'IC50_ci_lower': ic50_ci[0],
                'IC50_ci_upper': ic50_ci[1],
                'MIC_ci_lower': mic_ci[0],
                'MIC_ci_upper': mic_ci[1],
                'max_growth': max_growth,
                'hill_coeff': hill_coeff,
                'ic50_threshold': log_logistic_3pl(params, ic50),
                'mic_threshold': log_logistic_3pl(params, mic),
                'x_fit': json.dumps(x_fit.tolist()),
                'y_fit': json.dumps(y_fit.tolist()),
                'ic50_bootstrap': json.dumps(ic50_bootstrap),
                'ransac_used': use_ransac
            }
            
            if use_ransac:
                result_dict['n_inliers'] = np.sum(inlier_mask)
                result_dict['n_outliers'] = len(inlier_mask) - np.sum(inlier_mask)
                result_dict['outlier_fraction'] = result_dict['n_outliers'] / len(inlier_mask)
            
            return result_dict
            
        except Exception as e:
            return static._create_fail_result(str(e))
    
    @staticmethod
    def _create_fail_result(error=""):
        """Create a failure result dictionary"""
        return {
            'Status': 'FAIL',
            'IC50': np.nan,
            'MIC': np.nan,
            'IC50_ci_lower': np.nan,
            'IC50_ci_upper': np.nan,
            'MIC_ci_lower': np.nan,
            'MIC_ci_upper': np.nan,
            'max_growth': np.nan,
            'hill_coeff': np.nan,
            'ic50_threshold': np.nan,
            'mic_threshold': np.nan,
            'x_fit': '[]',
            'y_fit': '[]',
            'ic50_bootstrap': '[]',
            'ransac_used': False,
            'n_inliers': np.nan,
            'n_outliers': np.nan,
            'outlier_fraction': np.nan,
            'error': error
        }
    
    @staticmethod
    def apply_phenotyper(df_analysis, valid_combinations):
        """Apply phenotyping to all valid strain-antibiotic combinations"""
        df_phenotyped = valid_combinations.copy()
        
        for ix, row in tqdm(valid_combinations.iterrows(), total=len(valid_combinations), desc="Processing combinations"):
            result = static.calculate_ic50_mic(
                df_analysis, row['Antibiotic'], row['Strain'])
            
            for key, val in result.items():
                df_phenotyped.loc[ix, key] = val
        
        return df_phenotyped
    
    @staticmethod
    def cap_growth_features_within_experiment_range(growth_features):
        """Cap IC50/MIC values within experimental range"""
        capped = growth_features.copy()
        capped['insufficient_drug'] = False
        
        for ix, row in capped.iterrows():
            if row['x_fit'] and row['x_fit'] != '[]':
                try:
                    x_fit = json.loads(row['x_fit'])
                    if len(x_fit) > 2:
                        median_fold_change = np.median(np.exp(np.diff(np.log(sorted(x_fit)))))
                        allowed_cap = max(x_fit) * median_fold_change**2
                        
                        if allowed_cap < row['IC50']:
                            capped.loc[ix, ['IC50', 'MIC', 'IC50_ci_upper', 
                                          'IC50_ci_lower', 'MIC_ci_upper', 
                                          'MIC_ci_lower']] = allowed_cap
                            capped.loc[ix, 'insufficient_drug'] = True
                except:
                    continue
        
        return capped
    
    @staticmethod
    def plot_dose_response_curve_errorbar(df_analysis, strain, antibiotic, strain_colors, ax):
        """Plot dose-response curve with error bars"""
        # Filter data
        filtered_data = df_analysis[
            (df_analysis['Strain'].str.lower() == strain.lower()) &
            (df_analysis['Antibiotic'].str.lower() == antibiotic.lower())
        ]
        
        if filtered_data.empty:
            ax.text(0.5, 0.5, 'No data', transform=ax.transAxes, ha='center')
            return
        
        # Group by dose and calculate statistics
        stats = filtered_data.groupby('Dose')['OD_final'].agg(['mean', 'std']).reset_index()
        
        # Handle zero doses for log scale
        non_zero_doses = stats['Dose'] > 0
        if non_zero_doses.any():
            min_nonzero = stats.loc[non_zero_doses, 'Dose'].min()
            stats.loc[~non_zero_doses, 'Dose'] = min_nonzero / 2
        
        # Plot
        color = strain_colors.get(strain, 'gray')
        ax.errorbar(stats['Dose'], stats['mean'], yerr=stats['std'], 
                   fmt='-o', color=color, capsize=3, markerfacecolor='none')
        
        # Format plot
        ax.set_xlabel(f'{antibiotic} (μg/mL)')
        ax.set_ylabel('OD_final')
        ax.set_title(f'{strain}')
        ax.set_xscale('log')
        ax.set_ylim(-0.03, 1.1)
        ax.grid(True, linestyle=':')
        
        # Set x-ticks
        all_doses = np.sort(stats['Dose'].unique())
        ax.set_xticks(all_doses)
        labels = [f'{d:.2f}' if d != min_nonzero/2 else '0' for d in all_doses]
        ax.set_xticklabels(labels, rotation=60)
    
    @staticmethod
    def plot_od_final_for_selected_antibiotic(df_analysis, plot_function, 
                                             selected_antibiotic, strain_colors=None):
        """Plot dose-response curves for all strains for a selected antibiotic"""
        if strain_colors is None:
            strain_colors = {}
        
        # Filter data
        df_filtered = df_analysis[df_analysis['Antibiotic'] == selected_antibiotic]
        unique_strains = list(set(df_filtered['Strain'].unique()) - 
                            {'Media Only', 'Cells Only', 'media only', 'cells only'})
        
        if not unique_strains:
            print(f"No strains found for antibiotic: {selected_antibiotic}")
            return
        
        # Create subplots
        num_columns = 4
        num_rows = math.ceil(len(unique_strains) / num_columns)
        
        fig, axs = plt.subplots(num_rows, num_columns, 
                              figsize=(4 * num_columns, 3 * num_rows), dpi=150)
        
        # Handle single subplot case
        if num_rows == 1 and num_columns == 1:
            axs = [axs]
        elif num_rows == 1 or num_columns == 1:
            axs = axs.flatten()
        else:
            axs = axs.flatten()
        
        # Plot each strain
        for i, strain in enumerate(unique_strains):
            plot_function(df_filtered, strain, selected_antibiotic, strain_colors, axs[i])
        
        # Hide unused subplots
        for i in range(len(unique_strains), len(axs)):
            axs[i].axis('off')
        
        fig.suptitle(f'Antibiotic: {selected_antibiotic}', fontsize=14, y=0.97)
        plt.tight_layout()
        plt.show()
    
    @staticmethod
    def plot_dose_response_curve_fit(df_analysis, growth_features, strain_colors, 
                                   strain, antibiotic, replicate="", ax=None):
        """Plot dose-response curve with fitted curve and IC50/MIC annotations"""
        
        if ax is None:
            fig, ax = plt.subplots(figsize=(6, 4), dpi=100)
        
        # Get experimental data
        filtered_data = static.prepare_dose_response_data(df_analysis, strain, antibiotic)
        color = strain_colors.get(strain.lower(), 'gray')
        
        # Plot experimental points
        if not filtered_data.empty:
            filtered_data = filtered_data.sort_values(by='Dose')
            ax.semilogx(filtered_data['Dose'], filtered_data['OD_final'], 
                       'x', markersize=4, color=color, markerfacecolor='none', 
                       label=f'Data')
        
        # Get fitted results
        result_mask = ((growth_features['Strain'].str.lower() == strain.lower()) &
                      (growth_features['Antibiotic'].str.lower() == antibiotic.lower()))
        
        if replicate:
            result_mask &= (growth_features['Replicate'] == replicate)
        
        if not result_mask.any():
            ax.text(0.5, 0.5, 'No fit data', transform=ax.transAxes, ha='center')
            return
        
        result = growth_features[result_mask].iloc[0]
        
        # Plot fitted curve
        try:
            x_fit = json.loads(result.get('x_fit', '[]'))
            y_fit = json.loads(result.get('y_fit', '[]'))
            
            if x_fit and y_fit:
                ax.semilogx(x_fit, y_fit, '--', color='black', alpha=0.5, label='Fit')
        except:
            pass
        
        # Format plot
        ax.set_ylim(-0.01, 1.01)
        ax.set_xlabel(f'{antibiotic} (μg/mL)')
        ax.set_ylabel('OD_final')
        
        # Add IC50/MIC annotations
        ic50 = result.get('IC50', np.nan)
        mic = result.get('MIC', np.nan)
        insufficient = result.get('insufficient_drug', False)
        
        dagger = '†' if insufficient else ''
        
        if not np.isnan(ic50):
            ax.text(0.99, 0.9, f'IC50{dagger}: {ic50:.1e}', 
                   transform=ax.transAxes, fontsize=9, color='magenta', 
                   ha='right', fontweight='bold')
        
        if not np.isnan(mic):
            ax.text(0.99, 0.8, f'MIC{dagger}: {mic:.1e}', 
                   transform=ax.transAxes, fontsize=9, color='blue', 
                   ha='right', fontweight='bold')
        
        # Add vertical/horizontal lines for IC50/MIC
        try:
            if not np.isnan(ic50) and not np.isnan(result.get('ic50_threshold', np.nan)):
                ax.axvline(x=ic50, color='magenta', linestyle=':', alpha=0.7)
                ax.axhline(y=result['ic50_threshold'], color='magenta', linestyle=':', alpha=0.7)
            
            if not np.isnan(mic) and not np.isnan(result.get('mic_threshold', np.nan)):
                ax.axvline(x=mic, color='blue', linestyle=':', alpha=0.7)
                ax.axhline(y=result['mic_threshold'], color='blue', linestyle=':', alpha=0.7)
        except:
            pass
        
        ax.text(0.02, 0.96, f'{strain}', transform=ax.transAxes, fontsize=9, va='top')
        ax.grid(False)

    @staticmethod
    def load_plate_info(file_path):
        """Load plate information from Excel file"""
        # Get all sheet names
        sheet_names = pd.ExcelFile(file_path).sheet_names
        
        # If there are multiple sheets in the excel combine
        if len(sheet_names) > 1:
            dfs = []
            # Iterate through each sheet
            for sheet_name in sheet_names:
                # Extract Plate ID from sheet name
                plate_id = sheet_name.split('-')[0].strip().split(' ')[1].strip()
                # Load the data from the sheet
                df = pd.read_excel(file_path, sheet_name=sheet_name)
                # Add Plate_ID column
                df['Plate_ID'] = int(plate_id)
                dfs.append(df)
            # Concatenate all DataFrames
            df_plate_info = pd.concat(dfs, ignore_index=True)
        else:
            df_plate_info = pd.read_excel(file_path)
            if not (('Plate_ID' in df_plate_info.columns) or ('Plate' in df_plate_info.columns)):
                # Add Plate_ID column
                df_plate_info['Plate_ID'] = 1
            # Column name if only plate be graceful
            if 'Plate' in df_plate_info.columns:
                df_plate_info.rename(columns={'Plate':'Plate_ID'}, inplace=True)

        if 'Drug' in df_plate_info.columns:
            df_plate_info.rename(columns={'Drug':'Antibiotic'}, inplace=True)

        return df_plate_info

    @staticmethod
    def read_biotek_OD_data(path):
        """Read OD data from BioTek format Excel file"""
        df_OD_raw = pd.read_excel(path)
        # Identify how many plates exist in the BioTek output file
        found_plate_index = df_OD_raw[df_OD_raw.iloc[:,0] == 'Results'].index
        
        results = []
        for plate_id, i in enumerate(found_plate_index):
            start_row = i+4
            end_row = i+12
            # Extract the block
            data_block = df_OD_raw.iloc[start_row:end_row + 1, 2:14]

            # Map each entry in the data block to the correct well
            for idx, row in enumerate(data_block.values):
                for jdx, value in enumerate(row):
                    row_letter = chr(65 + idx)  # ASCII 'A'
                    well_position = f"{row_letter}{jdx + 1}"

                    results.append({
                        'Plate_ID': plate_id+1,
                        'Well': well_position,
                        'OD': value,
                        'Row': idx + 1,
                        'Column': jdx + 1
                    })

<<<<<<< HEAD
        # Concatenate all dataframes in the results list
        df_results = pd.DataFrame(results)
        return df_results
    
    def convert_OD_plate_to_long(df_OD_raw,  df_plate_info):
        """ Extract data blocks for each plate and map to the wells along with corresponding Plate_IDs 
        Blocks of data are organized in stacked 8 by 12 arrays as input, they are converted to long format. 
        This is a necessary step.
        """
        
        unique_plates, plate_numbers = static.get_unique_plate_ids(df_plate_info)
        # Initialize an empty list to collect DataFrame slices
        results = []

        # Iterate over each plate number to extract and map the data block
        for n in plate_numbers:
            # Calculate 0-based row indices for the 1-based formula
            start_row = 10 * n - 9 - 1
            end_row = 10 * n - 2 - 1

            # Extract the block
            data_block = df_OD_raw.iloc[start_row:end_row + 1, 1:13]

            # Map each entry in the data block to the correct well in df
            for idx, row in enumerate(data_block.values):  # iterate through rows in the block
                for jdx, value in enumerate(row):  # iterate through columns in the row
                    row_letter = chr(65 + idx)  # ASCII 'A'
                    well_position = f"{row_letter}{jdx + 1}"
=======
        return pd.DataFrame(results)
>>>>>>> 3252f590

    @staticmethod
    def calc_median_background_all_plates(df, df_plate_info, specific_wells=None, 
                                        excluded_plates=None, plot=False):
        """Calculate the common median background OD value for 'Media Only' wells"""
        
        # Filter out specific conditions
        if excluded_plates is not None:
            exclude_condition = (~df_plate_info['Plate_ID'].isin(excluded_plates))
        else:
            exclude_condition = True
        if specific_wells is not None:
            specific_wells_condition = (df_plate_info['Well'].isin(specific_wells))
        else:
            specific_wells_condition = True

        condition = (
            ((df_plate_info['Strain'].str.lower() == 'media only') |
             (df_plate_info['Antibiotic'].str.lower() == 'media only')) &
             exclude_condition &
            specific_wells_condition
        )
        media_only = df_plate_info[condition]

        # Select OD values corresponding to 'Media Only' wells
        media_only_values = media_only.merge(df, on=['Plate_ID', 'Well'], how='left')['OD']
        
        # Calculate and return the median of these OD values
        median_value = media_only_values.median()
        
        if plot:
            # Plotting the histogram of OD values
            plt.figure(figsize=(12, 1.5), dpi=90)
            plt.hist(media_only_values.dropna(), bins=np.arange(0,1,0.01), color='black')
            plt.title('OD Values for Media Only Wells')
            plt.xlabel('OD Values')
            plt.ylabel('Frequency')
            plt.grid(True)
            plt.show()

        return median_value

    @staticmethod
    def apply_background_correction(df, df_plate_info, plate_id, background_common):
        """Apply background correction based on 'Media Only' wells for a specific plate"""
        
        # Filter the current plate information
        df_plate_current = df_plate_info[df_plate_info['Plate_ID'] == plate_id]
        
        # Filter 'Media Only' wells for the current plate
        media_only_wells = df_plate_current[
            (df_plate_current['Strain'].str.lower() == 'media only') |
            (df_plate_current['Antibiotic'].str.lower() == 'media only')
        ]['Well'].tolist()

        if media_only_wells:
            # Get the median OD for media only wells
            media_values = df[(df['Plate_ID'] == plate_id) & 
                            (df['Well'].isin(media_only_wells))]['OD']
            median_value = media_values.median()
        else:
            # Use predefined common background value if no 'Media Only' wells are present
            median_value = background_common

        # Create a new DataFrame for background corrected values
        df_bc = df.copy()

        # Filter all wells related to the current plate
        all_wells = df_plate_current['Well'].tolist()

        # Apply correction to each well in the current plate
        for well in all_wells:
            well_mask = (df_bc['Plate_ID'] == plate_id) & (df_bc['Well'] == well)
            corrected_values = df_bc.loc[well_mask, 'OD'] - median_value
            # Set any negative values to 10^-6
            corrected_values[corrected_values <= 0] = 10**-6
            df_bc.loc[well_mask, 'OD_final'] = corrected_values

        return df_bc[df_bc['Plate_ID'] == plate_id]

    @staticmethod
    def prep_valid_combinations(df_analysis, multiplex=['Antibiotic', 'Replicate', 'Strain']):
        """Prepare valid combinations for analysis"""
        # Filter out 'media only' strains and select relevant columns
        valid_combinations = df_analysis[
            (df_analysis['Strain'].str.lower() != 'media only') &
            (df_analysis['Strain'].str.lower() != 'cells only') &
            (df_analysis['Antibiotic'].str.lower() != 'media only') &
            (df_analysis['Antibiotic'].str.lower() != 'cells only')
        ][['Antibiotic', 'Replicate', 'Strain', 'Plate_ID']]

        # Drop duplicates based on multiplex columns
        valid_combinations = valid_combinations.drop_duplicates(subset=multiplex)

        # Eliminate rows where any required column doesn't exist
        valid_combinations.dropna(subset=['Antibiotic', 'Replicate', 'Strain', 'Plate_ID'], inplace=True)

        # Reset the index after dropping rows
        valid_combinations.reset_index(drop=True, inplace=True)

        return valid_combinations[multiplex]

<<<<<<< HEAD
    def dose_response_data_selector(df_analysis, strain, antibiotic, replicate=""):
        # Extracting dose-response data for the specified conditions
        dose_response_data = df_analysis[((df_analysis['Antibiotic'] == antibiotic) |
                                          (df_analysis['Antibiotic'].str.lower() == 'cells only')) &
                                         (df_analysis['Strain'] == strain)]
        if replicate != "":
            dose_response_data = dose_response_data[dose_response_data['Replicate'] == replicate]
        # Use psuedo-log transformation to handle zeros
        nonzero_min = dose_response_data['Dose'][dose_response_data['Dose'] > 0].min()
        log_min_dose = (nonzero_min)/10
        dose_response_data.loc[:, 'Dose'] = dose_response_data['Dose'].fillna(log_min_dose)
        dose_response_data.loc[dose_response_data['Dose']<nonzero_min, 'Dose'] = nonzero_min
        return dose_response_data
    
    # Define the residuals function
    def residuals(params, x, y):
        return y - log_logistic_2pl_(params, x)

    # Function to fit model and return EC50 estimate
    def fit_model(x_data, y_data, p0):
        return least_squares(static.residuals, p0, args=(x_data, y_data), method='dogbox', loss='soft_l1')
    
    def bootstrap_resample(x_data, y_data, p0, seed=42, mic_percentage=0.05):
        np.random.seed(seed)
        x_resampled = []
        y_resampled = []
        unique_doses = np.unique(x_data)
        # Vectorized resampling for each dose
        resampled_indices = np.hstack(
            [np.random.choice(np.where(x_data == dose)[0], size=np.sum(x_data == dose), replace=True) 
                for dose in unique_doses])
        
        # Resample both x and y based on the indices
        x_resampled = x_data[resampled_indices]
        y_resampled = y_data[resampled_indices]

        try:
            # Fit the model on the resampled data and store EC50 estimate
            optimizer = static.fit_model(x_resampled, y_resampled, p0)
            ic50, hill_coeff = optimizer.x

            # Calculate IC50 and MIC using the interpolated values
            mic = log_logistic_2pl_solve(mic_percentage, optimizer.x, ic50)[0]

            return ic50, hill_coeff, mic
        except Exception as e:
            return np.nan, np.nan
        
    
    def robust_phenotyper(df_analysis, antibiotic, strain, mic_percentage=0.05, n_bootstrap=1000, threads=8):

        dose_response_data = static.dose_response_data_selector(df_analysis, strain, antibiotic)
        x_data = np.asarray(dose_response_data['Dose'].to_numpy(), dtype=float)
        y_data = np.asarray(dose_response_data['OD_final'].to_numpy(), dtype=float)
        # # replicate the last data points to avoid the error in the curve fitting
        # x_data = np.append(x_data, x_data[-1]/(x_data[-1]/x_data[-2]))
        # y_data = np.append(y_data, y_data[-1])
        max_growth_scale = dose_response_data.loc[dose_response_data['Dose'] == dose_response_data['Dose'].min(), 'OD_final'].median()
        y_data = y_data / max_growth_scale
        
        try:
            p0=[np.exp((np.log(np.min(x_data))+np.log(np.max(x_data)))/2), 1]

            # Calculate IC50 using all data points
            optimizer = static.fit_model(x_data, y_data, p0)
            ic50, hill_coeff = optimizer.x

            # Store bootstrap estimates for EC50
            ic50_bootstrap = []
            hill_coeff_bootstrap = []
            mic_bootstrap = []

            # Use multiprocessing Pool to parallelize the bootstrap resampling with starmap
            with mp.Pool(processes=threads) as pool:
                results = pool.starmap(partial(static.bootstrap_resample, mic_percentage=mic_percentage),
                                       [(x_data, y_data, p0, seed) for seed in range(n_bootstrap)])

            # Collect results
            for ic50_, hill_coeff_, mic_ in results:
                ic50_bootstrap.append(ic50_)
                hill_coeff_bootstrap.append(hill_coeff_)
                mic_bootstrap.append(mic_)

            ic50_bootstrap = np.array(ic50_bootstrap)
            hill_coeff_bootstrap = np.array(hill_coeff_bootstrap)
            mic_bootstrap = np.array(mic_bootstrap)

            # get rid of floating point overflow errors
            filtered_ic50_bootstrap = ic50_bootstrap[abs(ic50_bootstrap)<1e20]
            filtered_hill_coeff_bootstrap = hill_coeff_bootstrap[abs(ic50_bootstrap)<1e20]
            filtered_mic_bootstrap = mic_bootstrap[abs(ic50_bootstrap)<1e20]

            # Compute the confidence interval (e.g., 95% confidence interval, 2.5th and 97.5th percentiles)
            ic50_ci_lower = np.percentile(filtered_ic50_bootstrap, 2.5)
            ic50_ci_upper = np.percentile(filtered_ic50_bootstrap, 97.5)

            # Now same for mic
            mic_ci_lower = np.percentile(filtered_mic_bootstrap, 2.5)
            mic_ci_upper = np.percentile(filtered_mic_bootstrap, 97.5)

            # Generate a fine range of dose values for interpolation
            x_fit = np.logspace(np.log10(x_data.min()/2), np.log10(x_data.max()*2), 100)
            y_fit = log_logistic_2pl_(optimizer.x, x_fit) * max_growth_scale

            # Calculate IC50 and MIC using the interpolated values
            mic = log_logistic_2pl_solve(mic_percentage, optimizer.x, ic50)[0]

            # Prepare output
            if (not np.isnan(ic50) and not np.isnan(mic)):
                return {"Status": "PASS", 
                        'IC50': ic50,
                        'MIC': mic,
                        'IC50_ci_lower': ic50_ci_lower,
                        'IC50_ci_upper': ic50_ci_upper,
                        'MIC_ci_lower': mic_ci_lower,
                        'MIC_ci_upper': mic_ci_upper,
                        'max_growth': max_growth_scale,
                        'hill_coeff': hill_coeff,
                        'ic50_threshold': log_logistic_2pl_(optimizer.x, ic50) * max_growth_scale,
                        'mic_threshold': log_logistic_2pl_(optimizer.x, mic) * max_growth_scale,
                        'x_fit': json.dumps(x_fit.tolist()) if len(x_fit)>1 else '[]',
                        'y_fit': json.dumps(y_fit.tolist()) if len(y_fit)>1 else '[]',
                        'ic50_bootstrap': json.dumps(filtered_ic50_bootstrap.tolist())
                        }
            else:
                return {"Status": "FAIL", 
                        'IC50': ic50,
                        'MIC': mic,
                        'IC50_ci_lower': ic50_ci_lower,
                        'IC50_ci_upper': ic50_ci_upper,
                        'MIC_ci_lower': mic_ci_lower,
                        'MIC_ci_upper': mic_ci_upper,
                        'max_growth': max_growth_scale,
                        'hill_coeff': hill_coeff,
                        'ic50_threshold': np.nan,
                        'mic_threshold': np.nan,
                        'x_fit': json.dumps(x_fit.tolist()) if len(x_fit)>1 else '[]',
                        'y_fit': json.dumps(y_fit.tolist()) if len(y_fit)>1 else '[]',
                        'ic50_bootstrap': json.dumps(filtered_ic50_bootstrap.tolist())
                        }
        except Exception as e:
            return {'Status': "FAIL",
                    'IC50': np.nan,
                    'MIC': np.nan,
                    'IC50_ci_lower': np.nan,
                    'IC50_ci_upper': np.nan,
                    'MIC_ci_lower': np.nan,
                    'MIC_ci_upper': np.nan,
                    'max_growth_scale': np.nan,
                    'hill_coeff': np.nan,
                    'ic50_threshold': np.nan,
                    'mic_threshold': np.nan,
                    'x_fit': '[]',
                    'y_fit': '[]',
                    'ic50_bootstrap': '[]',
                    'error:': str(e)}

    def apply_phenotyper(df_analysis, valid_combinations, metric='OD_final'):

        # Loop over each row in the valid combinations DataFrame
        df_phenotyped = valid_combinations.copy()
        for ix, row in valid_combinations.iterrows():
            #phenotyped = static.phenotyper(df_analysis, row['Antibiotic'], row['Replicate'], row['Strain'])
            phenotyped = static.robust_phenotyper(df_analysis, row['Antibiotic'], row['Strain'])
            for key, val in phenotyped.items():
                df_phenotyped.loc[ix, key] = val

        return df_phenotyped

    def cap_growth_features_within_experiment_range(growth_features):
        # Introduce insufficient drug flag for handling IC50 estimations not covered by experimental range
        capped = growth_features.copy()
        capped['insufficient_drug'] = False
        for ix, row in capped.iterrows():
            if len(row['x_fit']) > 2:
                x_fit = json.loads(row['x_fit'])
                median_fold_change_in_drug_range = np.median(np.exp(np.diff(np.log(sorted(x_fit)))))
                allowed_ic50_cap = (max(x_fit) * median_fold_change_in_drug_range**2)
                if allowed_ic50_cap < row['IC50']:
                    capped.loc[ix, 'IC50'] = allowed_ic50_cap
                    capped.loc[ix, 'MIC'] = allowed_ic50_cap
                    capped.loc[ix, 'IC50_ci_upper'] = allowed_ic50_cap
                    capped.loc[ix, 'IC50_ci_lower'] = allowed_ic50_cap
                    capped.loc[ix, 'MIC_ci_upper'] = allowed_ic50_cap
                    capped.loc[ix, 'MIC_ci_lower'] = allowed_ic50_cap
                    capped.loc[ix, 'insufficient_drug'] = True
        return capped
    
    def plot_dose_response_curve_fit(df_analysis, growth_features, strain_colors, strain, antibiotic, replicate="", ax=None):

        def display_value(value):
            """Check if the value can be converted to float for plotting purposes."""
            try:
                float_value = float(value)
                return f"{float_value:.1e} μg/mL", float_value, True
            except ValueError:
                return f"{value} μg/mL", None, False
        # Define marker style and strain colors
        marker = 'x'
        color = strain_colors.get(strain.lower(), 'gray')

        if ax is None:
            fig, ax = plt.subplots(figsize=(6, 4), dpi=100)
        # Set plot parameters
        ax.set_ylim(-0.01, 1.01)
        ax.set_yticks([0, 0.25, 0.5, 0.75, 1])
        ax.set_yticklabels([f'{ytick:.2f}' for ytick in [0, 0.25, 0.5, 0.75, 1]], fontsize=8)

        # Filter and prepare data
        filtered_data = static.dose_response_data_selector(df_analysis, strain, antibiotic)
        display_text = f"{strain}:{replicate}"
        all_doses = np.array([])

        if not filtered_data.empty:
            filtered_data = filtered_data.sort_values(by='Dose')
            non_zero_doses = filtered_data['Dose'][filtered_data['Dose'] > 0]
            if non_zero_doses.any():
                min_nonzero_dose = non_zero_doses.min()
                adjusted_zero_dose = min_nonzero_dose / 2 if min_nonzero_dose > 0 else 0.1
                temp_doses = filtered_data['Dose'].replace(0, adjusted_zero_dose)
                ax.semilogx(temp_doses, filtered_data['OD_final'], marker=marker, markersize=4, linestyle='', color=color, markerfacecolor='none', label=f'Replicate {replicate}')
                all_doses = np.append(all_doses, non_zero_doses)

        # Results data handling
        filtered_results = growth_features[(growth_features['Strain'].str.lower() == strain.lower()) &
                           (growth_features['Antibiotic'].str.lower() == antibiotic.lower())]
        if replicate != "":
            filtered_results = filtered_results[filtered_results['Replicate'] == replicate]
        result_data = filtered_results.iloc[0] if not filtered_results.empty else {}
        MIC = result_data.get('MIC', np.nan)
        IC50 = result_data.get('IC50', np.nan)
        insufficient_drug = result_data.get('insufficient_drug', False)
        ic50_threshold = result_data.get('ic50_threshold', np.nan)
        mic_threshold = result_data.get('mic_threshold', np.nan)
        max_growth_scale = result_data.get('max_growth_scale', np.nan)

        # Plotting fit data if available
        x_fit, y_fit = (np.array(json.loads(result_data.get('x_fit', '[]'))), np.array(json.loads(result_data.get('y_fit', '[]'))))
        if x_fit.size and y_fit.size:
            ax.semilogx(x_fit, y_fit, linestyle='--', color='black', alpha=0.5, label='Fit')

        # Set x-ticks and x-limits dynamically based on non-zero doses from the actual data
        if all_doses.size > 0:
            unique_doses = non_zero_doses.unique()
            ax.set_xticks(unique_doses)
            # Prepare labels for the x-ticks, starting with '0' for the pseudo-zero dose
            labels = [f'{dose:.1e}' for dose in unique_doses]
            ax.set_xticklabels(labels, fontsize=8, fontweight='normal', rotation=60)
            ax.set_xlim(left=adjusted_zero_dose / 1.05, right=1.05 * unique_doses.max())
        else:
            ax.set_xticks([])
            ax.set_xticklabels([])

        ax.set_xlabel(f'{antibiotic} (μg/mL)', fontsize=10)
        ax.text(0.02, 0.96, display_text, transform=ax.transAxes, fontsize=9, verticalalignment='top')

        # Display and plot values for MIC and IC50
        ic50_text, ic50_float, plot_ic50 = display_value(IC50)
        mic_text, mic_float, plot_mic = display_value(MIC)
        # Display dagger symbol if insufficient drug flag is true
        dagger_text = '†' if insufficient_drug else ''
        ax.text(0.99, 0.9, f'IC50{dagger_text}: {ic50_text}', transform=ax.transAxes, fontsize=9, fontweight='bold', color='magenta', horizontalalignment='right')
        ax.text(0.99, 0.8, f'MIC{dagger_text}: {mic_text}', transform=ax.transAxes, fontsize=9, fontweight='bold', color='blue', horizontalalignment='right')
        # ci_upper = float(result_data['IC50_ci_upper'])

        # # Print R_squared value
        # ax.text(0.72, 0.64, f'CI95 = {ci_upper:.2f}', transform=ax.transAxes, fontsize=9, fontweight='bold',        horizontalalignment='left')
        # ax.grid(True, linestyle=':')
=======
    @staticmethod
    def read_OD_data(path, df_plate_info, drop_last_n_cols=4):
        """Read OD data from Excel and convert to long format in one step
        
        Args:
            path: Path to Excel file
            df_plate_info: DataFrame with plate information 
            drop_last_n_cols: Number of columns to drop from the right (default: 4)
        
        Returns:
            DataFrame in long format with columns: Plate_ID, Well, OD, Row, Column
        """
        # Read Excel file and drop last columns
        df_OD_raw = pd.read_excel(path)
        if drop_last_n_cols > 0:
            df_OD_raw = df_OD_raw.iloc[:,:-drop_last_n_cols]
>>>>>>> 3252f590
        
        # Get unique plate numbers
        unique_plates = df_plate_info['Plate_ID'].unique()
        plate_numbers = sorted(list(unique_plates))
        
        # Convert to long format
        results = []
        for n in plate_numbers:
            # Calculate row indices for stacked 8x12 blocks
            start_row = 10 * n - 9 - 1  # 0-based indexing
            end_row = 10 * n - 2 - 1
            
            # Extract the 8x12 data block
            data_block = df_OD_raw.iloc[start_row:end_row + 1, 1:13]
            
            # Convert block to long format
            for idx, row in enumerate(data_block.values):
                for jdx, value in enumerate(row):
                    row_letter = chr(65 + idx)  # A, B, C, ...
                    well_position = f"{row_letter}{jdx + 1}"
                    
                    results.append({
                        'Plate_ID': n,
                        'Well': well_position,
                        'OD': value,
                        'Row': idx + 1,
                        'Column': jdx + 1
                    })
        
        return pd.DataFrame(results)

 <|MERGE_RESOLUTION|>--- conflicted
+++ resolved
@@ -4,21 +4,12 @@
 import json
 import math
 import warnings
-<<<<<<< HEAD
-import matplotlib.pyplot as plt
-import numpy as np
-import multiprocessing as mp
-from functools import partial
-from scipy.optimize import least_squares
-from scipy.optimize import fsolve
-=======
 from scipy.optimize import least_squares, fsolve
 import multiprocessing as mp
 from functools import partial
 from sklearn.base import BaseEstimator
 from sklearn.utils import check_random_state
 from tqdm import tqdm
->>>>>>> 3252f590
 
 warnings.filterwarnings('ignore', category=RuntimeWarning)
 warnings.filterwarnings('ignore', category=FutureWarning)
@@ -637,38 +628,7 @@
                         'Column': jdx + 1
                     })
 
-<<<<<<< HEAD
-        # Concatenate all dataframes in the results list
-        df_results = pd.DataFrame(results)
-        return df_results
-    
-    def convert_OD_plate_to_long(df_OD_raw,  df_plate_info):
-        """ Extract data blocks for each plate and map to the wells along with corresponding Plate_IDs 
-        Blocks of data are organized in stacked 8 by 12 arrays as input, they are converted to long format. 
-        This is a necessary step.
-        """
-        
-        unique_plates, plate_numbers = static.get_unique_plate_ids(df_plate_info)
-        # Initialize an empty list to collect DataFrame slices
-        results = []
-
-        # Iterate over each plate number to extract and map the data block
-        for n in plate_numbers:
-            # Calculate 0-based row indices for the 1-based formula
-            start_row = 10 * n - 9 - 1
-            end_row = 10 * n - 2 - 1
-
-            # Extract the block
-            data_block = df_OD_raw.iloc[start_row:end_row + 1, 1:13]
-
-            # Map each entry in the data block to the correct well in df
-            for idx, row in enumerate(data_block.values):  # iterate through rows in the block
-                for jdx, value in enumerate(row):  # iterate through columns in the row
-                    row_letter = chr(65 + idx)  # ASCII 'A'
-                    well_position = f"{row_letter}{jdx + 1}"
-=======
         return pd.DataFrame(results)
->>>>>>> 3252f590
 
     @staticmethod
     def calc_median_background_all_plates(df, df_plate_info, specific_wells=None, 
@@ -771,276 +731,6 @@
 
         return valid_combinations[multiplex]
 
-<<<<<<< HEAD
-    def dose_response_data_selector(df_analysis, strain, antibiotic, replicate=""):
-        # Extracting dose-response data for the specified conditions
-        dose_response_data = df_analysis[((df_analysis['Antibiotic'] == antibiotic) |
-                                          (df_analysis['Antibiotic'].str.lower() == 'cells only')) &
-                                         (df_analysis['Strain'] == strain)]
-        if replicate != "":
-            dose_response_data = dose_response_data[dose_response_data['Replicate'] == replicate]
-        # Use psuedo-log transformation to handle zeros
-        nonzero_min = dose_response_data['Dose'][dose_response_data['Dose'] > 0].min()
-        log_min_dose = (nonzero_min)/10
-        dose_response_data.loc[:, 'Dose'] = dose_response_data['Dose'].fillna(log_min_dose)
-        dose_response_data.loc[dose_response_data['Dose']<nonzero_min, 'Dose'] = nonzero_min
-        return dose_response_data
-    
-    # Define the residuals function
-    def residuals(params, x, y):
-        return y - log_logistic_2pl_(params, x)
-
-    # Function to fit model and return EC50 estimate
-    def fit_model(x_data, y_data, p0):
-        return least_squares(static.residuals, p0, args=(x_data, y_data), method='dogbox', loss='soft_l1')
-    
-    def bootstrap_resample(x_data, y_data, p0, seed=42, mic_percentage=0.05):
-        np.random.seed(seed)
-        x_resampled = []
-        y_resampled = []
-        unique_doses = np.unique(x_data)
-        # Vectorized resampling for each dose
-        resampled_indices = np.hstack(
-            [np.random.choice(np.where(x_data == dose)[0], size=np.sum(x_data == dose), replace=True) 
-                for dose in unique_doses])
-        
-        # Resample both x and y based on the indices
-        x_resampled = x_data[resampled_indices]
-        y_resampled = y_data[resampled_indices]
-
-        try:
-            # Fit the model on the resampled data and store EC50 estimate
-            optimizer = static.fit_model(x_resampled, y_resampled, p0)
-            ic50, hill_coeff = optimizer.x
-
-            # Calculate IC50 and MIC using the interpolated values
-            mic = log_logistic_2pl_solve(mic_percentage, optimizer.x, ic50)[0]
-
-            return ic50, hill_coeff, mic
-        except Exception as e:
-            return np.nan, np.nan
-        
-    
-    def robust_phenotyper(df_analysis, antibiotic, strain, mic_percentage=0.05, n_bootstrap=1000, threads=8):
-
-        dose_response_data = static.dose_response_data_selector(df_analysis, strain, antibiotic)
-        x_data = np.asarray(dose_response_data['Dose'].to_numpy(), dtype=float)
-        y_data = np.asarray(dose_response_data['OD_final'].to_numpy(), dtype=float)
-        # # replicate the last data points to avoid the error in the curve fitting
-        # x_data = np.append(x_data, x_data[-1]/(x_data[-1]/x_data[-2]))
-        # y_data = np.append(y_data, y_data[-1])
-        max_growth_scale = dose_response_data.loc[dose_response_data['Dose'] == dose_response_data['Dose'].min(), 'OD_final'].median()
-        y_data = y_data / max_growth_scale
-        
-        try:
-            p0=[np.exp((np.log(np.min(x_data))+np.log(np.max(x_data)))/2), 1]
-
-            # Calculate IC50 using all data points
-            optimizer = static.fit_model(x_data, y_data, p0)
-            ic50, hill_coeff = optimizer.x
-
-            # Store bootstrap estimates for EC50
-            ic50_bootstrap = []
-            hill_coeff_bootstrap = []
-            mic_bootstrap = []
-
-            # Use multiprocessing Pool to parallelize the bootstrap resampling with starmap
-            with mp.Pool(processes=threads) as pool:
-                results = pool.starmap(partial(static.bootstrap_resample, mic_percentage=mic_percentage),
-                                       [(x_data, y_data, p0, seed) for seed in range(n_bootstrap)])
-
-            # Collect results
-            for ic50_, hill_coeff_, mic_ in results:
-                ic50_bootstrap.append(ic50_)
-                hill_coeff_bootstrap.append(hill_coeff_)
-                mic_bootstrap.append(mic_)
-
-            ic50_bootstrap = np.array(ic50_bootstrap)
-            hill_coeff_bootstrap = np.array(hill_coeff_bootstrap)
-            mic_bootstrap = np.array(mic_bootstrap)
-
-            # get rid of floating point overflow errors
-            filtered_ic50_bootstrap = ic50_bootstrap[abs(ic50_bootstrap)<1e20]
-            filtered_hill_coeff_bootstrap = hill_coeff_bootstrap[abs(ic50_bootstrap)<1e20]
-            filtered_mic_bootstrap = mic_bootstrap[abs(ic50_bootstrap)<1e20]
-
-            # Compute the confidence interval (e.g., 95% confidence interval, 2.5th and 97.5th percentiles)
-            ic50_ci_lower = np.percentile(filtered_ic50_bootstrap, 2.5)
-            ic50_ci_upper = np.percentile(filtered_ic50_bootstrap, 97.5)
-
-            # Now same for mic
-            mic_ci_lower = np.percentile(filtered_mic_bootstrap, 2.5)
-            mic_ci_upper = np.percentile(filtered_mic_bootstrap, 97.5)
-
-            # Generate a fine range of dose values for interpolation
-            x_fit = np.logspace(np.log10(x_data.min()/2), np.log10(x_data.max()*2), 100)
-            y_fit = log_logistic_2pl_(optimizer.x, x_fit) * max_growth_scale
-
-            # Calculate IC50 and MIC using the interpolated values
-            mic = log_logistic_2pl_solve(mic_percentage, optimizer.x, ic50)[0]
-
-            # Prepare output
-            if (not np.isnan(ic50) and not np.isnan(mic)):
-                return {"Status": "PASS", 
-                        'IC50': ic50,
-                        'MIC': mic,
-                        'IC50_ci_lower': ic50_ci_lower,
-                        'IC50_ci_upper': ic50_ci_upper,
-                        'MIC_ci_lower': mic_ci_lower,
-                        'MIC_ci_upper': mic_ci_upper,
-                        'max_growth': max_growth_scale,
-                        'hill_coeff': hill_coeff,
-                        'ic50_threshold': log_logistic_2pl_(optimizer.x, ic50) * max_growth_scale,
-                        'mic_threshold': log_logistic_2pl_(optimizer.x, mic) * max_growth_scale,
-                        'x_fit': json.dumps(x_fit.tolist()) if len(x_fit)>1 else '[]',
-                        'y_fit': json.dumps(y_fit.tolist()) if len(y_fit)>1 else '[]',
-                        'ic50_bootstrap': json.dumps(filtered_ic50_bootstrap.tolist())
-                        }
-            else:
-                return {"Status": "FAIL", 
-                        'IC50': ic50,
-                        'MIC': mic,
-                        'IC50_ci_lower': ic50_ci_lower,
-                        'IC50_ci_upper': ic50_ci_upper,
-                        'MIC_ci_lower': mic_ci_lower,
-                        'MIC_ci_upper': mic_ci_upper,
-                        'max_growth': max_growth_scale,
-                        'hill_coeff': hill_coeff,
-                        'ic50_threshold': np.nan,
-                        'mic_threshold': np.nan,
-                        'x_fit': json.dumps(x_fit.tolist()) if len(x_fit)>1 else '[]',
-                        'y_fit': json.dumps(y_fit.tolist()) if len(y_fit)>1 else '[]',
-                        'ic50_bootstrap': json.dumps(filtered_ic50_bootstrap.tolist())
-                        }
-        except Exception as e:
-            return {'Status': "FAIL",
-                    'IC50': np.nan,
-                    'MIC': np.nan,
-                    'IC50_ci_lower': np.nan,
-                    'IC50_ci_upper': np.nan,
-                    'MIC_ci_lower': np.nan,
-                    'MIC_ci_upper': np.nan,
-                    'max_growth_scale': np.nan,
-                    'hill_coeff': np.nan,
-                    'ic50_threshold': np.nan,
-                    'mic_threshold': np.nan,
-                    'x_fit': '[]',
-                    'y_fit': '[]',
-                    'ic50_bootstrap': '[]',
-                    'error:': str(e)}
-
-    def apply_phenotyper(df_analysis, valid_combinations, metric='OD_final'):
-
-        # Loop over each row in the valid combinations DataFrame
-        df_phenotyped = valid_combinations.copy()
-        for ix, row in valid_combinations.iterrows():
-            #phenotyped = static.phenotyper(df_analysis, row['Antibiotic'], row['Replicate'], row['Strain'])
-            phenotyped = static.robust_phenotyper(df_analysis, row['Antibiotic'], row['Strain'])
-            for key, val in phenotyped.items():
-                df_phenotyped.loc[ix, key] = val
-
-        return df_phenotyped
-
-    def cap_growth_features_within_experiment_range(growth_features):
-        # Introduce insufficient drug flag for handling IC50 estimations not covered by experimental range
-        capped = growth_features.copy()
-        capped['insufficient_drug'] = False
-        for ix, row in capped.iterrows():
-            if len(row['x_fit']) > 2:
-                x_fit = json.loads(row['x_fit'])
-                median_fold_change_in_drug_range = np.median(np.exp(np.diff(np.log(sorted(x_fit)))))
-                allowed_ic50_cap = (max(x_fit) * median_fold_change_in_drug_range**2)
-                if allowed_ic50_cap < row['IC50']:
-                    capped.loc[ix, 'IC50'] = allowed_ic50_cap
-                    capped.loc[ix, 'MIC'] = allowed_ic50_cap
-                    capped.loc[ix, 'IC50_ci_upper'] = allowed_ic50_cap
-                    capped.loc[ix, 'IC50_ci_lower'] = allowed_ic50_cap
-                    capped.loc[ix, 'MIC_ci_upper'] = allowed_ic50_cap
-                    capped.loc[ix, 'MIC_ci_lower'] = allowed_ic50_cap
-                    capped.loc[ix, 'insufficient_drug'] = True
-        return capped
-    
-    def plot_dose_response_curve_fit(df_analysis, growth_features, strain_colors, strain, antibiotic, replicate="", ax=None):
-
-        def display_value(value):
-            """Check if the value can be converted to float for plotting purposes."""
-            try:
-                float_value = float(value)
-                return f"{float_value:.1e} μg/mL", float_value, True
-            except ValueError:
-                return f"{value} μg/mL", None, False
-        # Define marker style and strain colors
-        marker = 'x'
-        color = strain_colors.get(strain.lower(), 'gray')
-
-        if ax is None:
-            fig, ax = plt.subplots(figsize=(6, 4), dpi=100)
-        # Set plot parameters
-        ax.set_ylim(-0.01, 1.01)
-        ax.set_yticks([0, 0.25, 0.5, 0.75, 1])
-        ax.set_yticklabels([f'{ytick:.2f}' for ytick in [0, 0.25, 0.5, 0.75, 1]], fontsize=8)
-
-        # Filter and prepare data
-        filtered_data = static.dose_response_data_selector(df_analysis, strain, antibiotic)
-        display_text = f"{strain}:{replicate}"
-        all_doses = np.array([])
-
-        if not filtered_data.empty:
-            filtered_data = filtered_data.sort_values(by='Dose')
-            non_zero_doses = filtered_data['Dose'][filtered_data['Dose'] > 0]
-            if non_zero_doses.any():
-                min_nonzero_dose = non_zero_doses.min()
-                adjusted_zero_dose = min_nonzero_dose / 2 if min_nonzero_dose > 0 else 0.1
-                temp_doses = filtered_data['Dose'].replace(0, adjusted_zero_dose)
-                ax.semilogx(temp_doses, filtered_data['OD_final'], marker=marker, markersize=4, linestyle='', color=color, markerfacecolor='none', label=f'Replicate {replicate}')
-                all_doses = np.append(all_doses, non_zero_doses)
-
-        # Results data handling
-        filtered_results = growth_features[(growth_features['Strain'].str.lower() == strain.lower()) &
-                           (growth_features['Antibiotic'].str.lower() == antibiotic.lower())]
-        if replicate != "":
-            filtered_results = filtered_results[filtered_results['Replicate'] == replicate]
-        result_data = filtered_results.iloc[0] if not filtered_results.empty else {}
-        MIC = result_data.get('MIC', np.nan)
-        IC50 = result_data.get('IC50', np.nan)
-        insufficient_drug = result_data.get('insufficient_drug', False)
-        ic50_threshold = result_data.get('ic50_threshold', np.nan)
-        mic_threshold = result_data.get('mic_threshold', np.nan)
-        max_growth_scale = result_data.get('max_growth_scale', np.nan)
-
-        # Plotting fit data if available
-        x_fit, y_fit = (np.array(json.loads(result_data.get('x_fit', '[]'))), np.array(json.loads(result_data.get('y_fit', '[]'))))
-        if x_fit.size and y_fit.size:
-            ax.semilogx(x_fit, y_fit, linestyle='--', color='black', alpha=0.5, label='Fit')
-
-        # Set x-ticks and x-limits dynamically based on non-zero doses from the actual data
-        if all_doses.size > 0:
-            unique_doses = non_zero_doses.unique()
-            ax.set_xticks(unique_doses)
-            # Prepare labels for the x-ticks, starting with '0' for the pseudo-zero dose
-            labels = [f'{dose:.1e}' for dose in unique_doses]
-            ax.set_xticklabels(labels, fontsize=8, fontweight='normal', rotation=60)
-            ax.set_xlim(left=adjusted_zero_dose / 1.05, right=1.05 * unique_doses.max())
-        else:
-            ax.set_xticks([])
-            ax.set_xticklabels([])
-
-        ax.set_xlabel(f'{antibiotic} (μg/mL)', fontsize=10)
-        ax.text(0.02, 0.96, display_text, transform=ax.transAxes, fontsize=9, verticalalignment='top')
-
-        # Display and plot values for MIC and IC50
-        ic50_text, ic50_float, plot_ic50 = display_value(IC50)
-        mic_text, mic_float, plot_mic = display_value(MIC)
-        # Display dagger symbol if insufficient drug flag is true
-        dagger_text = '†' if insufficient_drug else ''
-        ax.text(0.99, 0.9, f'IC50{dagger_text}: {ic50_text}', transform=ax.transAxes, fontsize=9, fontweight='bold', color='magenta', horizontalalignment='right')
-        ax.text(0.99, 0.8, f'MIC{dagger_text}: {mic_text}', transform=ax.transAxes, fontsize=9, fontweight='bold', color='blue', horizontalalignment='right')
-        # ci_upper = float(result_data['IC50_ci_upper'])
-
-        # # Print R_squared value
-        # ax.text(0.72, 0.64, f'CI95 = {ci_upper:.2f}', transform=ax.transAxes, fontsize=9, fontweight='bold',        horizontalalignment='left')
-        # ax.grid(True, linestyle=':')
-=======
     @staticmethod
     def read_OD_data(path, df_plate_info, drop_last_n_cols=4):
         """Read OD data from Excel and convert to long format in one step
@@ -1057,7 +747,6 @@
         df_OD_raw = pd.read_excel(path)
         if drop_last_n_cols > 0:
             df_OD_raw = df_OD_raw.iloc[:,:-drop_last_n_cols]
->>>>>>> 3252f590
         
         # Get unique plate numbers
         unique_plates = df_plate_info['Plate_ID'].unique()
